<template>
  <div class="welcome">
      <!-- 公共头部 -->
      <HeaderBar :devices="devices" @search="handleSearch" @search-reset="handleSearchReset"  />
      <el-main style="padding: 20px;display: flex;flex-direction: column;">
        <div>
          <!-- 首页内容 -->
          <div class="add-device">
            <div class="add-device-bg">
              <div class="hellow-text" style="margin-top: 30px;">
                您好，小智
              </div>
              <div class="hellow-text">
                让我们度过
                <div style="display: inline-block;color: #5778FF;">
                  美好的一天！
                </div>
              </div>
              <div class="hi-hint">
                Hello, Let's have a wonderful day!
              </div>
              <div class="add-device-btn" @click="showAddDialog">
                <div class="left-add">
                  添加智能体
                </div>
                <div style="width: 23px;height: 13px;background: #5778ff;margin-left: -10px;" />
                <div class="right-add">
                  <i class="el-icon-right" style="font-size: 20px;color: #fff;" />
                </div>
              </div>
            </div>
          </div>
          <div class="device-list-container">
            <DeviceItem v-for="(item,index) in devices" :key="index" :device="item"
                        @configure="goToRoleConfig"
                        @deviceManage="handleDeviceManage"
                        @delete="handleDeleteAgent"
            />
          </div>
        </div>
<<<<<<< HEAD
        <div class="footer">
=======
        <div class="copyright">
>>>>>>> b042a347
          ©2025 xiaozhi-esp32-server
        </div>
        <AddWisdomBodyDialog :visible.sync="addDeviceDialogVisible" @confirm="handleWisdomBodyAdded" />
      </el-main>
  </div>

</template>

<script>
import DeviceItem from '@/components/DeviceItem.vue'
import AddWisdomBodyDialog from '@/components/AddWisdomBodyDialog.vue'
import HeaderBar from '@/components/HeaderBar.vue'

export default {
  name: 'HomePage',
  components: { DeviceItem, AddWisdomBodyDialog, HeaderBar },
  data() {
    return {
      addDeviceDialogVisible: false,
      devices: [],
      originalDevices: [],
      isSearching: false,
      searchRegex: null
    }
  },

  mounted() {
    this.fetchAgentList();
  },

  methods: {
    showAddDialog() {
      this.addDeviceDialogVisible = true
    },
    goToRoleConfig() {
      // 点击配置角色后跳转到角色配置页
      this.$router.push('/role-config')
    },
    handleWisdomBodyAdded(res) {
      console.log('新增智能体响应：', res);
      this.fetchAgentList();
      this.addDeviceDialogVisible = false;
    },
    handleDeviceManage() {
      this.$router.push('/device-management');
    },
    handleSearch(regex) {
      this.isSearching = true;
      this.searchRegex = regex;
      this.applySearchFilter();
    },
    handleSearchReset() {
      this.isSearching = false;
      this.searchRegex = null;
      this.devices = [...this.originalDevices];
    },
    applySearchFilter() {
      if (!this.isSearching || !this.searchRegex) {
        this.devices = [...this.originalDevices];
        return;
      }

      this.devices = this.originalDevices.filter(device => {
        return this.searchRegex.test(device.agentName);
      });
    },
    // 搜索更新智能体列表
    handleSearchResult(filteredList) {
      this.devices = filteredList; // 更新设备列表
    },
    // 获取智能体列表
    fetchAgentList() {
      import('@/apis/module/agent').then(({ default: userApi }) => {
        userApi.getAgentList(({data}) => {
          this.originalDevices = data.data.map(item => ({
            ...item,
            agentId: item.id // 字段映射
          }));
          this.handleSearchReset(); // 重置搜索状态
        });
      });
    },
    // 删除智能体
    handleDeleteAgent(agentId) {
      this.$confirm('确定要删除该智能体吗？', '提示', {
        confirmButtonText: '确定',
        cancelButtonText: '取消',
        type: 'warning'
      }).then(() => {
        import('@/apis/module/agent').then(({ default: userApi }) => {
          userApi.deleteAgent(agentId, (res) => {
            if (res.data.code === 0) {
              this.$message.success({
                  message: '删除成功',
                  showClose: true
              });
              this.fetchAgentList(); // 刷新列表
            } else {
              this.$message.error({
                  message: res.data.msg || '删除失败',
                  showClose: true
              });
            }
          });
        });
      }).catch(() => {});
    }
  }
}
</script>

<style scoped>
.welcome {
  min-width: 900px;
  min-height: 506px;
  height: 100vh;
  display: flex;
  flex-direction: column;
  background-image: url("@/assets/home/background.png");
  background-size: cover;
  /* 确保背景图像覆盖整个元素 */
  background-position: center;
  /* 从顶部中心对齐 */
  -webkit-background-size: cover;
  /* 兼容老版本WebKit浏览器 */
  -o-background-size: cover;
  /* 兼容老版本Opera浏览器 */
}
.add-device {
  height: 195px;
  border-radius: 15px;
  position: relative;
  overflow: hidden;
  background: linear-gradient(
      269.62deg,
      #e0e6fd 0%,
      #cce7ff 49.69%,
      #d3d3fe 100%
  );
}
.add-device-bg {
  width: 100%;
  height: 100%;
  text-align: left;
  background-image: url("@/assets/home/main-top-bg.png");
  overflow: hidden;
  background-size: cover;
  /* 确保背景图像覆盖整个元素 */
  background-position: center;
  /* 从顶部中心对齐 */
  -webkit-background-size: cover;
  /* 兼容老版本WebKit浏览器 */
  -o-background-size: cover;
  box-sizing: border-box;
  /* 兼容老版本Opera浏览器 */
  .hellow-text {
    margin-left: 75px;
    color: #3d4566;
    font-size: 33px;
    font-weight: 700;
    letter-spacing: 0;
  }

  .hi-hint {
    font-weight: 400;
    font-size: 10px;
    text-align: left;
    color: #818cae;
    margin-left: 75px;
    margin-top: 5px;
  }
}

.add-device-btn {
  display: flex;
  align-items: center;
  margin-left: 75px;
  margin-top: 15px;
  cursor: pointer;

  .left-add {
    width: 105px;
    height: 34px;
    border-radius: 17px;
    background: #5778ff;
    color: #fff;
    font-size: 10px;
    font-weight: 500;
    text-align: center;
    line-height: 34px;
  }

  .right-add {
    width: 34px;
    height: 34px;
    border-radius: 50%;
    background: #5778ff;
    margin-left: -6px;
    display: flex;
    justify-content: center;
    align-items: center;
  }
}

.device-list-container {
  display: grid;
  grid-template-columns: repeat(auto-fill, minmax(350px, 1fr));
  gap: 30px;
  padding: 30px 0;
}

/* 在 DeviceItem.vue 的样式中 */
.device-item {
  margin: 0 !important; /* 避免冲突 */
  width: auto !important;
}

.footer {
  font-size: 12px;
  font-weight: 400;
  margin-top: auto;
  padding-top: 30px;
  color: #979db1;
  text-align: center; /* 居中显示 */
}

</style><|MERGE_RESOLUTION|>--- conflicted
+++ resolved
@@ -38,11 +38,7 @@
             />
           </div>
         </div>
-<<<<<<< HEAD
-        <div class="footer">
-=======
         <div class="copyright">
->>>>>>> b042a347
           ©2025 xiaozhi-esp32-server
         </div>
         <AddWisdomBodyDialog :visible.sync="addDeviceDialogVisible" @confirm="handleWisdomBodyAdded" />
